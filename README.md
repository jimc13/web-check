A tool to periodicaly monitor given webpages


Designed to be run as a cron

<<<<<<< HEAD
Testing and design was with python3 but it seems to be OK with python2

Version 1.2
=======
Testing and design was with python3 but it seems to be OK with python2
>>>>>>> 96d6ef62
<|MERGE_RESOLUTION|>--- conflicted
+++ resolved
@@ -3,10 +3,4 @@
 
 Designed to be run as a cron
 
-<<<<<<< HEAD
-Testing and design was with python3 but it seems to be OK with python2
-
-Version 1.2
-=======
-Testing and design was with python3 but it seems to be OK with python2
->>>>>>> 96d6ef62
+Testing and design was with python3 but it seems to be OK with python2